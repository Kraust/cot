--- conflicted
+++ resolved
@@ -28,12 +28,7 @@
 
 
 class MkIsoFS(Helper):
-<<<<<<< HEAD
-
     """Helper provider for ``mkisofs``, ``genisoimage``, or ``xorriso``.
-=======
-    """Helper provider for ``mkisofs`` and/or ``genisoimage``.
->>>>>>> 42270345
 
     http://cdrecord.org/
     https://www.gnu.org/software/xorriso/
