#!/usr/bin/env python
#
# fatdisk.py - Helper for 'fatdisk'
#
# February 2015, Glenn F. Matthews
# Copyright (c) 2013-2016 the COT project developers.
# See the COPYRIGHT.txt file at the top-level directory of this distribution
# and at https://github.com/glennmatthews/cot/blob/master/COPYRIGHT.txt.
#
# This file is part of the Common OVF Tool (COT) project.
# It is subject to the license terms in the LICENSE.txt file found in the
# top-level directory of this distribution and at
# https://github.com/glennmatthews/cot/blob/master/LICENSE.txt. No part
# of COT, including this file, may be copied, modified, propagated, or
# distributed except according to the terms contained in the LICENSE.txt file.

"""Give COT access to ``fatdisk`` for creating and updating FAT32 file systems.

http://github.com/goblinhack/fatdisk
"""

import logging
import os
import os.path
import platform

from COT.helpers.helper import Helper, helpers, check_call, helper_select

logger = logging.getLogger(__name__)


class FatDisk(Helper):
    """Wrapper for ``fatdisk`` (http://github.com/goblinhack/fatdisk)."""

    def __init__(self):
        """Initializer."""
        super(FatDisk, self).__init__(
            "fatdisk",
            info_uri="http://github.com/goblinhack/fatdisk",
            version_regexp="version ([0-9.]+)")

    @property
    def installable(self):
        """Whether COT is capable of installing this program on this system."""
        return bool(helpers['port'] or
                    (platform.system() == 'Linux' and
                     (helpers['make'] or helpers['make'].installable) and
                     (helpers['clang'] or helpers['gcc'] or
                      helpers['g++'] or helpers['gcc'].installable)))

    def _install(self):
        """Install ``fatdisk``."""
        if helpers['port']:
            helpers['port'].install_package('fatdisk')
            return
        elif platform.system() != 'Linux':
            self.unsure_how_to_install()

<<<<<<< HEAD
    def create_raw_image(self, file_path, contents, capacity=None):
        """Create a new FAT32-formatted raw image at the requested location.

        :param str file_path: Desired location of new disk image
        :param list contents: List of file paths to package into the created
          image.
        :param str capacity: (optional) Disk capacity. A string like '16M'
          or '1G'.
        """
        if not capacity:
            # What size disk do we need to contain the requested file(s)?
            capacity_val = 0
            for content_file in contents:
                capacity_val += os.path.getsize(content_file)
            # Round capacity to the next larger multiple of 8 MB
            # just to be safe...
            capacity = "{0}M".format(((capacity_val/1024/1024/8) + 1)*8)
            logger.verbose(
                "To contain files %s, disk capacity of %s will be %s",
                contents, file_path, capacity)
        logger.info("Calling fatdisk to create and format a raw disk image")
        self.call_helper([file_path, 'format', 'size', capacity, 'fat32'])
        for content_file in contents:
            logger.verbose("Calling fatdisk to add %s to the image",
                           content_file)
            self.call_helper([file_path, 'fileadd', content_file,
                              os.path.basename(content_file)])
        logger.info("All requested files successfully added to %s", file_path)
=======
        # Fatdisk installation requires make
        helpers['make'].install()

        # Fatdisk build requires clang or gcc or g++,
        # but COT doesn't care which one we have.
        helper_select(['clang', 'gcc', 'g++'])

        with self.download_and_expand_tgz(
                'https://github.com/goblinhack/'
                'fatdisk/archive/v1.0.0-beta.tar.gz') as d:
            new_d = os.path.join(d, 'fatdisk-1.0.0-beta')
            logger.info("Compiling 'fatdisk'")
            check_call(['./RUNME'], cwd=new_d)
            destdir = os.getenv('DESTDIR', '')
            prefix = os.getenv('PREFIX', '/usr/local')
            # os.path.join doesn't like absolute paths in the middle
            if destdir != '':
                prefix = prefix.lstrip(os.sep)
            destination = os.path.join(destdir, prefix, 'bin')
            logger.info("Compilation complete, installing to " +
                        destination)
            self.mkdir(destination)
            self.cp(os.path.join(new_d, 'fatdisk'), destination)
>>>>>>> 23e05729
<|MERGE_RESOLUTION|>--- conflicted
+++ resolved
@@ -56,36 +56,6 @@
         elif platform.system() != 'Linux':
             self.unsure_how_to_install()
 
-<<<<<<< HEAD
-    def create_raw_image(self, file_path, contents, capacity=None):
-        """Create a new FAT32-formatted raw image at the requested location.
-
-        :param str file_path: Desired location of new disk image
-        :param list contents: List of file paths to package into the created
-          image.
-        :param str capacity: (optional) Disk capacity. A string like '16M'
-          or '1G'.
-        """
-        if not capacity:
-            # What size disk do we need to contain the requested file(s)?
-            capacity_val = 0
-            for content_file in contents:
-                capacity_val += os.path.getsize(content_file)
-            # Round capacity to the next larger multiple of 8 MB
-            # just to be safe...
-            capacity = "{0}M".format(((capacity_val/1024/1024/8) + 1)*8)
-            logger.verbose(
-                "To contain files %s, disk capacity of %s will be %s",
-                contents, file_path, capacity)
-        logger.info("Calling fatdisk to create and format a raw disk image")
-        self.call_helper([file_path, 'format', 'size', capacity, 'fat32'])
-        for content_file in contents:
-            logger.verbose("Calling fatdisk to add %s to the image",
-                           content_file)
-            self.call_helper([file_path, 'fileadd', content_file,
-                              os.path.basename(content_file)])
-        logger.info("All requested files successfully added to %s", file_path)
-=======
         # Fatdisk installation requires make
         helpers['make'].install()
 
@@ -108,5 +78,4 @@
             logger.info("Compilation complete, installing to " +
                         destination)
             self.mkdir(destination)
-            self.cp(os.path.join(new_d, 'fatdisk'), destination)
->>>>>>> 23e05729
+            self.cp(os.path.join(new_d, 'fatdisk'), destination)