# Tox (http://tox.testrun.org/) is a tool for running tests
# in multiple virtualenvs. This configuration file will run the
# test suite on all supported python versions. To use it, "pip install tox"
# and then run "tox" from this directory.

[flake8]
ignore = E123,E133,E226,E241,E242,D203,D403
<<<<<<< HEAD
exclude = ez_setup.py,.tox,build,docs,.git,__pycache__,_version.py,versioneer.py
=======
exclude = ez_setup.py,.tox,build,docs,.git,__pycache__,versioneer.py,_version.py
max-complexity = 10
>>>>>>> d8f20fd8

[tox]
envlist = setup, py26, py27, py33, py34, pypy, flake8, pylint, docs, stats

[testenv]
passenv = PREFIX
deps =
    -rrequirements.txt
    coverage
    mock
    sphinx>=1.3
    sphinx_rtd_theme
    unittest2
commands =
    coverage run --append setup.py test --quiet

[testenv:setup]
commands =
    {envpython} setup.py build_sphinx
    {envpython} bin/cot --force install-helpers --ignore-errors
    coverage erase

[testenv:stats]
commands =
    coverage combine
    coverage report -i
    coverage html -i

[testenv:flake8]
deps =
     flake8>=2.6.0
     flake8-docstrings>=0.2.8
     pydocstyle>=1.0.0
<<<<<<< HEAD
     pep8-naming>=0.4.1
=======
     mccabe>=0.5.0
>>>>>>> d8f20fd8
commands = flake8 --verbose

[testenv:pylint]
deps =
     {[testenv]deps}
     pylint>=1.5.6
commands = pylint COT

[testenv:docs]
basepython = python
changedir = docs
commands = sphinx-build -W -b html -d {envtmpdir}/doctrees . {envtmpdir}/html<|MERGE_RESOLUTION|>--- conflicted
+++ resolved
@@ -5,12 +5,8 @@
 
 [flake8]
 ignore = E123,E133,E226,E241,E242,D203,D403
-<<<<<<< HEAD
-exclude = ez_setup.py,.tox,build,docs,.git,__pycache__,_version.py,versioneer.py
-=======
 exclude = ez_setup.py,.tox,build,docs,.git,__pycache__,versioneer.py,_version.py
 max-complexity = 10
->>>>>>> d8f20fd8
 
 [tox]
 envlist = setup, py26, py27, py33, py34, pypy, flake8, pylint, docs, stats
@@ -44,11 +40,8 @@
      flake8>=2.6.0
      flake8-docstrings>=0.2.8
      pydocstyle>=1.0.0
-<<<<<<< HEAD
      pep8-naming>=0.4.1
-=======
      mccabe>=0.5.0
->>>>>>> d8f20fd8
 commands = flake8 --verbose
 
 [testenv:pylint]
