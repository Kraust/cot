#!/usr/bin/env python
#
# test_vmdktool.py - Unit test cases for COT.helpers.vmdktool submodule.
#
# March 2015, Glenn F. Matthews
# Copyright (c) 2014-2016 the COT project developers.
# See the COPYRIGHT.txt file at the top-level directory of this distribution
# and at https://github.com/glennmatthews/cot/blob/master/COPYRIGHT.txt.
#
# This file is part of the Common OVF Tool (COT) project.
# It is subject to the license terms in the LICENSE.txt file found in the
# top-level directory of this distribution and at
# https://github.com/glennmatthews/cot/blob/master/LICENSE.txt. No part
# of COT, including this file, may be copied, modified, propagated, or
# distributed except according to the terms contained in the LICENSE.txt file.

"""Unit test cases for the COT.helpers.vmdktool submodule."""

import os
from distutils.version import StrictVersion

import mock

from COT.helpers.tests.test_helper import HelperUT
from COT.helpers.vmdktool import VMDKTool
from COT.helpers import helpers

# pylint: disable=protected-access

<<<<<<< HEAD
# pylint: disable=missing-type-doc,missing-param-doc

@mock.patch('COT.helpers.download_and_expand',
            side_effect=HelperUT.stub_download_and_expand)
class TestVmdkTool(HelperUT):
    """Test cases for VmdkTool helper class."""
=======

@mock.patch('COT.helpers.Helper.download_and_expand_tgz',
            side_effect=HelperUT.stub_download_and_expand_tgz)
class TestVMDKTool(HelperUT):
    """Test cases for VMDKTool helper class."""
>>>>>>> 23e05729

    def setUp(self):
        """Test case setup function called automatically prior to each test."""
        self.helper = VMDKTool()
        super(TestVMDKTool, self).setUp()

    @mock.patch('COT.helpers.helper.check_output',
                return_value="vmdktool version 1.3")
    def test_get_version(self, *_):
        """Test .version getter logic."""
        self.helper._installed = True
        self.assertEqual(self.helper.version, StrictVersion("1.3"))

    @mock.patch('COT.helpers.helper.check_output')
    @mock.patch('subprocess.check_call')
    def test_install_already_present(self, mock_check_call,
                                     mock_check_output, *_):
        """Do nothing instead of re-installing."""
        self.helper._installed = True
        self.helper.install()
        mock_check_output.assert_not_called()
        mock_check_call.assert_not_called()

    @mock.patch('platform.system', return_value='Linux')
    @mock.patch('os.path.isdir', return_value=False)
    @mock.patch('os.path.exists', return_value=False)
    @mock.patch('os.makedirs', side_effect=OSError)
    @mock.patch('distutils.spawn.find_executable')
    @mock.patch('COT.helpers.helper.check_output', return_value="")
    @mock.patch('subprocess.check_call')
    def test_install_helper_apt_get(self,
                                    mock_check_call,
                                    mock_check_output,
                                    *_):
        """Test installation via 'apt-get'."""
        self.enable_apt_install()
        helpers['dpkg']._installed = True
        helpers['make']._installed = False
        self.helper.install()
        self.assertSubprocessCalls(
            mock_check_output,
            [
                ['dpkg', '-s', 'make'],
                ['dpkg', '-s', 'zlib1g-dev'],
            ])
        self.assertSubprocessCalls(
            mock_check_call,
            [
                ['apt-get', '-q', 'update'],
                ['apt-get', '-q', 'install', 'make'],
                ['apt-get', '-q', 'install', 'zlib1g-dev'],
                ['make', 'CFLAGS="-D_GNU_SOURCE -g -O -pipe"'],
                ['sudo', 'mkdir', '-p', '--mode=755', '/usr/local/man/man8'],
                ['sudo', 'mkdir', '-p', '--mode=755', '/usr/local/bin'],
                ['make', 'install', 'PREFIX=/usr/local'],
            ])
        self.assertAptUpdated()

        # Make sure we don't 'apt-get update/install' again unnecessarily
        mock_check_call.reset_mock()
        mock_check_output.reset_mock()
        mock_check_output.return_value = 'install ok installed'
        # fakeout!
        self.helper._installed = False
        helpers['make']._installed = True

        os.environ['PREFIX'] = '/opt/local'
        os.environ['DESTDIR'] = '/home/cot'

        self.helper.install()
        self.assertSubprocessCalls(
            mock_check_output,
            [
                ['dpkg', '-s', 'zlib1g-dev'],
            ])
        self.assertSubprocessCalls(
            mock_check_call,
            [
                ['make', 'CFLAGS="-D_GNU_SOURCE -g -O -pipe"'],
                ['sudo', 'mkdir', '-p', '--mode=755',
                 '/home/cot/opt/local/man/man8'],
                ['sudo', 'mkdir', '-p', '--mode=755',
                 '/home/cot/opt/local/bin'],
                ['make', 'install', 'PREFIX=/opt/local', 'DESTDIR=/home/cot'],
            ])

    def test_install_helper_port(self, *_):
        """Test installation via 'port'."""
        self.port_install_test('vmdktool')

    @mock.patch('platform.system', return_value='Linux')
    @mock.patch('os.path.isdir', return_value=False)
    @mock.patch('os.path.exists', return_value=False)
    @mock.patch('os.makedirs', side_effect=OSError)
    @mock.patch('distutils.spawn.find_executable')
    @mock.patch('subprocess.check_call')
    def test_install_helper_yum(self,
                                mock_check_call,
                                *_):
        """Test installation via 'yum'."""
        self.enable_yum_install()
        self.helper._installed = False
        helpers['make']._installed = False
        self.helper.install()
        self.assertSubprocessCalls(
            mock_check_call,
            [
                ['yum', '--quiet', 'install', 'make'],
                ['yum', '--quiet', 'install', 'zlib-devel'],
                ['make', 'CFLAGS="-D_GNU_SOURCE -g -O -pipe"'],
                ['sudo', 'mkdir', '-p', '--mode=755', '/usr/local/man/man8'],
                ['sudo', 'mkdir', '-p', '--mode=755', '/usr/local/bin'],
                ['make', 'install', 'PREFIX=/usr/local'],
            ])

    @mock.patch('platform.system', return_value='Linux')
    @mock.patch('distutils.spawn.find_executable', return_value=None)
    def test_install_helper_linux_need_make_no_package_manager(self, *_):
        """Linux installation requires yum or apt-get if 'make' missing."""
        self.select_package_manager(None)
        self.assertRaises(NotImplementedError, self.helper.install)

    @mock.patch('platform.system', return_value='Linux')
    @mock.patch('distutils.spawn.find_executable')
    def test_install_linux_need_compiler_no_package_manager(self,
                                                            mock_find_exec,
                                                            *_):
        """Linux installation needs some way to install 'zlib'."""
        self.select_package_manager(None)
        mock_find_exec.side_effect = [None, '/bin/make']
        self.assertRaises(NotImplementedError, self.helper.install)

    @mock.patch('platform.system', return_value='Darwin')
    @mock.patch('COT.helpers.vmdktool.VMDKTool.installable',
                new_callable=mock.PropertyMock, return_value=True)
    def test_install_helper_mac_no_package_manager(self, *_):
        """Mac installation requires port."""
        self.select_package_manager(None)
        self.assertRaises(NotImplementedError, self.helper.install)<|MERGE_RESOLUTION|>--- conflicted
+++ resolved
@@ -25,22 +25,13 @@
 from COT.helpers.vmdktool import VMDKTool
 from COT.helpers import helpers
 
-# pylint: disable=protected-access
+# pylint: disable=missing-type-doc,missing-param-doc,protected-access
 
-<<<<<<< HEAD
-# pylint: disable=missing-type-doc,missing-param-doc
-
-@mock.patch('COT.helpers.download_and_expand',
-            side_effect=HelperUT.stub_download_and_expand)
-class TestVmdkTool(HelperUT):
-    """Test cases for VmdkTool helper class."""
-=======
 
 @mock.patch('COT.helpers.Helper.download_and_expand_tgz',
             side_effect=HelperUT.stub_download_and_expand_tgz)
 class TestVMDKTool(HelperUT):
     """Test cases for VMDKTool helper class."""
->>>>>>> 23e05729
 
     def setUp(self):
         """Test case setup function called automatically prior to each test."""
