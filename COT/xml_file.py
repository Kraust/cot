--- conflicted
+++ resolved
@@ -23,23 +23,6 @@
 logger = logging.getLogger(__name__)
 
 
-<<<<<<< HEAD
-=======
-def register_namespace(prefix, uri):
-    """Record a particular mapping between a namespace prefix and URI.
-
-    Args:
-      prefix (str): Namespace prefix such as "ovf"
-      uri (str): Namespace URI such as "http://schemas.dmtf.org/ovf/envelope/1"
-    """
-    try:
-        ET.register_namespace(prefix, uri)
-    except AttributeError:
-        # 2.6 doesn't have the above API so we must write directly
-        ET._namespace_map[uri] = prefix  # pylint: disable=protected-access
-
-
->>>>>>> c98d0044
 class XML(object):
     """Class capable of reading, editing, and writing XML files."""
 
@@ -86,15 +69,8 @@
         Args:
           xml_file (str): File path to read.
 
-<<<<<<< HEAD
-        :raise xml.etree.ElementTree.ParseError: if parsing fails
-        :param str xml_file: File path to read.
-=======
         Raises:
-          xml.etree.ElementTree.ParseError: if parsing fails under Python
-              2.7 or later
-          xml.parsers.expat.ExpatError: if parsing fails under Python 2.6
->>>>>>> c98d0044
+          xml.etree.ElementTree.ParseError: if parsing fails
         """
         # Parse the XML into memory
         self.tree = ET.parse(xml_file)
