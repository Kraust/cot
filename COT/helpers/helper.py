--- conflicted
+++ resolved
@@ -89,25 +89,6 @@
     # Python 2.x
     import tempfile
 
-<<<<<<< HEAD
-def guess_file_format_from_path(file_path):
-    """Guess the preferred file format based on file path/extension.
-
-    :param str file_path: Filename or file path.
-    :return: Guessed file format
-    :rtype: str
-    :raises RuntimeError: if unable to guess
-    """
-    file_format = os.path.splitext(file_path)[1][1:]
-    if not file_format:
-        raise RuntimeError(
-            "Unable to guess file format from desired filename {0}"
-            .format(file_path))
-    if file_format == 'img':
-        file_format = 'raw'
-    logger.debug("Guessed file format is %s", file_format)
-    return file_format
-=======
     @contextlib.contextmanager
     def TemporaryDirectory(suffix='',   # noqa: N802
                            prefix='tmp',
@@ -115,13 +96,13 @@
         """Create a temporary directory and make sure it's deleted later.
 
         Reimplementation of Python 3's ``tempfile.TemporaryDirectory``.
+        For the parameters, see :class:`tempfile.TemporaryDirectory`.
         """
         tempdir = tempfile.mkdtemp(suffix, prefix, dirpath)
         try:
             yield tempdir
         finally:
             shutil.rmtree(tempdir)
->>>>>>> 23e05729
 
 
 class HelperNotFoundError(OSError):
@@ -140,7 +121,13 @@
     """
 
     def __init__(self, factory, *args, **kwargs):
-        """Create the given dictionary with the given factory class/method."""
+        """Create the given dictionary with the given factory class/method.
+
+        :param object factory: Factory class or method to be called to populate
+          a new entry in response to :meth:`__missing__`.
+
+        For the other parameters, see :class:`dict`.
+        """
         super(HelperDict, self).__init__(*args, **kwargs)
         self.factory = factory
 
@@ -148,6 +135,9 @@
         """Method called when accessing a non-existent key.
 
         Automatically populate the given key with an instance of the factory.
+
+        :param object key: Key that was not yet defined in this dictionary.
+        :return: Result of calling ``self.factory(key)``
         """
         self[key] = self.factory(key)
         return self[key]
@@ -185,158 +175,14 @@
       unsure_how_to_install
     """
 
-<<<<<<< HEAD
-    @classmethod
-    def confirm(cls, _prompt):
-        """Prompt user to confirm the requested operation.
-
-        Default method to be used when COT.helpers is run by itself without
-        the broader COT package.
-        The COT package will override this with e.g. the CLI.confirm method.
-
-        :param str _prompt: Message to prompt the user with
-        :return: ``True`` (user confirms acceptance) or ``False``
-                 (user declines)
-        """
-        return True
-
-    PACKAGE_MANAGERS = {
-        "port":    distutils.spawn.find_executable('port'),
-        "apt-get": distutils.spawn.find_executable('apt-get'),
-        "yum":     distutils.spawn.find_executable('yum'),
-    }
-    """Class-level lookup for package manager executables."""
-
-    @staticmethod
-    def find_executable(name):
-        """Wrapper for :func:`distutils.spawn.find_executable`.
-
-        :param str name: Executable name.
-        :return: Path to executable, or None if not found.
-        """
-        return distutils.spawn.find_executable(name)
-
-    _apt_updated = False
-    """Whether we have run 'apt-get update' yet."""
-
-    @classmethod
-    def apt_install(cls, package):
-        """Try to use ``apt-get`` to install a package.
-
-        :param str package: Package name.
-        :return: Whether package was installed/updated successfully.
-        :rtype: bool
-        """
-        if not cls.PACKAGE_MANAGERS['apt-get']:
-            return False
-        # check if it's already installed
-        msg = cls._check_output(['dpkg', '-s', package], require_success=False)
-        if re.search('install ok installed', msg):
-            return True
-        if not cls._apt_updated:
-            cls._check_call(['apt-get', '-q', 'update'], retry_with_sudo=True)
-            cls._apt_updated = True
-        cls._check_call(['apt-get', '-q', 'install', package],
-                        retry_with_sudo=True)
-        return True
-
-    _port_updated = False
-    """Whether we have run 'port selfupdate' yet."""
-
-    @classmethod
-    def port_install(cls, package):
-        """Try to use ``port`` to install a package.
-
-        :param str package: Package name.
-        :return: Whether package was installed/updated successfully.
-        :rtype: bool
-        """
-        if not cls.PACKAGE_MANAGERS['port']:
-            return False
-        if not cls._port_updated:
-            cls._check_call(['port', 'selfupdate'], retry_with_sudo=True)
-            cls._port_updated = True
-        cls._check_call(['port', 'install', package], retry_with_sudo=True)
-        return True
-
-    @classmethod
-    def yum_install(cls, package):
-        """Try to use ``yum`` to install a package.
-
-        :param str package: Package name.
-        :return: Whether package was installed/updated successfully.
-        :rtype: bool
-        """
-        if not cls.PACKAGE_MANAGERS['yum']:
-            return False
-        cls._check_call(['yum', '--quiet', 'install', package],
-                        retry_with_sudo=True)
-        return True
-
-    @classmethod
-    def make_install_dir(cls, directory, permissions=493):    # 493 == 0o755
-        """Check whether the given target directory exists, and create if not.
-
-        :param str directory: Directory to check/create.
-        :param int permissions: Permissions to set on the created directory.
-        :return: True
-        :raises RuntimeError: if something other than a directory already
-          exists at the path referenced by ``directory``.
-        :raises OSError: if directory creation failed
-        """
-        if os.path.isdir(directory):
-            # TODO: permissions check, update permissions if needed
-            return True
-        elif os.path.exists(directory):
-            raise RuntimeError("Path {0} exists but is not a directory!"
-                               .format(directory))
-        try:
-            logger.verbose("Creating directory " + directory)
-            os.makedirs(directory, permissions)
-            return True
-        except OSError as e:
-            logger.verbose("Directory %s creation failed, trying sudo",
-                           directory)
-            try:
-                cls._check_call(['sudo', 'mkdir', '-p',
-                                 '--mode=%o' % permissions,
-                                 directory])
-            except HelperError:
-                # That failed too - re-raise the original exception
-                raise e
-            return True
-
-    @classmethod
-    def install_file(cls, src, dest):
-        """Copy the given src to the given dest, using sudo if needed.
-
-        :param str src: Source path.
-        :param str dest: Destination path.
-        :return: True
-        """
-        logger.verbose("Copying %s to %s", src, dest)
-        try:
-            shutil.copy(src, dest)
-        except (OSError, IOError) as e:
-            logger.verbose('Installation error, trying sudo.')
-            try:
-                cls._check_call(['sudo', 'cp', src, dest])
-            except HelperError:
-                # That failed too - re-raise the original exception
-                raise e
-        return True
-
-    def __init__(self, name, version_args=None,
-                 version_regexp="([0-9.]+"):
-=======
     def __init__(self, name,
                  info_uri=None,
                  version_args=None,
                  version_regexp="([0-9.]+)"):
->>>>>>> 23e05729
         """Initializer.
 
         :param str name: Name of helper executable
+        :param str info_uri: URI to refer to for more info about this helper.
         :param list version_args: Args to pass to the helper to
           get its version. Defaults to ``['--version']`` if unset.
         :param str version_regexp: Regexp to get the version number from
@@ -422,11 +268,14 @@
         :param list args: List of arguments to the helper program.
         :param boolean capture_output: If ``True``, stdout/stderr will be
           redirected to a buffer and returned, instead of being displayed
-          to the user.
-        :param boolean require_success: if ``True``, an exception will be
-          raised if the helper exits with a non-zero status code.
-        :param boolean retry_with_sudo: if ``True``, if the helper fails,
-          will prepend ``sudo`` and retry one more time before giving up.
+          to the user. (I.e., :func:`check_output` will be invoked instead of
+          :func:`check_call`)
+        :return: Captured stdout/stderr (if :attr:`capture_output`),
+          else ``None``.
+
+        For the other parameters, see :func:`check_call` and
+        :func:`check_output`.
+
         :return: Captured stdout/stderr (if :attr:`capture_output`),
           else ``None``.
         :raises HelperNotFoundError: if the helper was not previously
@@ -508,39 +357,6 @@
               ...
           # d is automatically cleaned up.
 
-<<<<<<< HEAD
-        :raises NotImplementedError: as this method must be implemented
-          by a concrete subclass.
-        """
-        if self.should_not_be_installed_but_is():
-            return
-        raise NotImplementedError("Unsure how to install %s", self.name)
-
-    # Private methods
-
-    @classmethod
-    def _check_call(cls, args, require_success=True, retry_with_sudo=False,
-                    **kwargs):
-        """Wrapper for :func:`subprocess.check_call`.
-
-        Unlike :meth:`check_output` below, this does not redirect stdout
-        or stderr; all output from the subprocess will be sent to the system
-        stdout/stderr as normal.
-
-        :param list args: Command to invoke and its associated args
-        :param boolean require_success: If ``False``, do not raise an error
-          when the command exits with a return code other than 0
-        :param boolean retry_with_sudo: If ``True``, if the command gets
-          an exception, prepend ``sudo`` to the command and try again.
-        :param kwargs: Arguments passed to :func:`subprocess.check_call`.
-
-        :raises HelperNotFoundError: if the command doesn't exist
-          (instead of a :class:`OSError`)
-        :raises HelperError: if :attr:`require_success` is not ``False`` and
-          the command returns a value other than 0 (instead of a
-          :class:`CalledProcessError`).
-        :raises OSError: as :func:`subprocess.check_call`.
-=======
         :param str url: URL of a .tgz or .tar.gz file to download.
         """
         with TemporaryDirectory(prefix="cot_helper") as d:
@@ -568,9 +384,8 @@
         """Check whether the given target directory exists, and create if not.
 
         :param str directory: Directory to check/create.
-        :param permissions: Permission mask to set when creating a directory.
-           Default is ``0o755``.
->>>>>>> 23e05729
+        :param int permissions: Permission mask to set when creating a
+          directory. Default is ``0o755``.
         """
         if os.path.isdir(directory):
             # TODO: permissions check, update permissions if needed
@@ -642,6 +457,8 @@
       when the command exits with a return code other than 0
     :param boolean retry_with_sudo: If ``True``, if the command gets
       an exception, prepend ``sudo`` to the command and try again.
+
+    For the other parameters, see :func:`subprocess.check_call`.
 
     :raise HelperNotFoundError: if the command doesn't exist
       (instead of a :class:`OSError`)
@@ -694,6 +511,8 @@
     :param boolean retry_with_sudo: If ``True``, if the command gets
       an exception, prepend ``sudo`` to the command and try again.
 
+    For the other parameters, see :func:`subprocess.check_output`.
+
     :return: Captured stdout/stderr from the command
 
     :raise HelperNotFoundError: if the command doesn't exist
@@ -723,77 +542,6 @@
                                     require_success=require_success,
                                     retry_with_sudo=False,
                                     **kwargs)
-<<<<<<< HEAD
-                    return
-                raise HelperError(e.returncode,
-                                  "Helper program '{0}' exited with error {1}"
-                                  .format(cmd, e.returncode))
-        logger.info("...done")
-        logger.debug("%s exited successfully", cmd)
-
-    @classmethod
-    def _check_output(cls, args, require_success=True, **kwargs):
-        """Wrapper for :func:`subprocess.check_output`.
-
-        Automatically redirects stderr to stdout, captures both to a buffer,
-        and generates a debug message with the stdout contents.
-
-        :param list args: Command to invoke and its associated args
-        :param boolean require_success: If ``False``, do not raise an error
-          when the command exits with a return code other than 0
-        :param kwargs: Arguments passed to :func:`subprocess.check_output`.
-
-        :return: Captured stdout/stderr from the command
-
-        :raises HelperNotFoundError: if the command doesn't exist
-          (instead of a :class:`OSError`)
-        :raises HelperError: if :attr:`require_success` is not ``False`` and
-          the command returns a value other than 0 (instead of a
-          :class:`CalledProcessError`).
-        :raises OSError: as :func:`subprocess.check_call`.
-        """
-        cmd = args[0]
-        logger.info("Calling '%s' and capturing its output...", " ".join(args))
-        # In 2.7+ we can use subprocess.check_output(), but in 2.6,
-        # we have to work around its absence.
-        try:
-            if "check_output" not in dir(subprocess):
-                process = subprocess.Popen(args,
-                                           stdout=subprocess.PIPE,
-                                           stderr=subprocess.STDOUT,
-                                           **kwargs)
-                stdout, _ = process.communicate()
-                retcode = process.poll()
-                if retcode and require_success:
-                    raise subprocess.CalledProcessError(retcode,
-                                                        " ".join(args))
-            else:
-                stdout = (subprocess.check_output(args,
-                                                  stderr=subprocess.STDOUT,
-                                                  **kwargs)
-                          .decode('ascii', 'ignore'))
-        except OSError as e:
-            if e.errno != errno.ENOENT:
-                raise
-            raise HelperNotFoundError(e.errno,
-                                      "Unable to locate helper program '{0}'. "
-                                      "Please check your $PATH.".format(cmd))
-        except subprocess.CalledProcessError as e:
-            try:
-                stdout = e.output.decode()
-            except AttributeError:
-                # CalledProcessError doesn't have 'output' in 2.6
-                stdout = u"(output unavailable)"
-            if require_success:
-                raise HelperError(e.returncode,
-                                  "Helper program '{0}' exited with error {1}:"
-                                  "\n> {2}\n{3}".format(cmd, e.returncode,
-                                                        " ".join(args),
-                                                        stdout))
-        logger.info("...done")
-        logger.verbose("%s output:\n%s", cmd, stdout)
-        return stdout
-=======
             raise HelperError(e.returncode,
                               "Helper program '{0}' exited with error {1}:"
                               "\n> {2}\n{3}".format(cmd, e.returncode,
@@ -844,5 +592,4 @@
             if min_version is None or helpers[name].version >= min_version:
                 return helpers[name]
 
-    raise HelperNotFoundError("No helper available or installable!")
->>>>>>> 23e05729
+    raise HelperNotFoundError("No helper available or installable!")