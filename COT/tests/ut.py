--- conflicted
+++ resolved
@@ -47,12 +47,6 @@
     import unittest2 as unittest
 except ImportError:
     import unittest
-<<<<<<< HEAD
-
-from verboselogs import VerboseLogger
-logging.setLoggerClass(VerboseLogger)
-=======
->>>>>>> 3f5d4526
 
 logger = logging.getLogger(__name__)
 
