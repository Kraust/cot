--- conflicted
+++ resolved
@@ -87,13 +87,9 @@
                           None, None, None, None, None, None, None)
 
         with self.assertRaises(NotImplementedError):
-<<<<<<< HEAD
             ins.validate_hardware()
         with self.assertRaises(NotImplementedError):
-            ins.config_profiles
-=======
             assert ins.config_profiles
->>>>>>> 30b33b4f
         with self.assertRaises(NotImplementedError):
             assert ins.default_config_profile
         self.assertRaises(NotImplementedError,
