--- conflicted
+++ resolved
@@ -403,29 +403,14 @@
 
         # TODO: only now power on VM if power_on was requested
 
-<<<<<<< HEAD
-    def fixup_serial_ports(self, serial_count):
+    def fixup_serial_ports(self):
         """Use PyVmomi to create and configure serial ports for the new VM.
 
-        :param int serial_count: Number of serial ports desired.
         :raises NotImplementedError: If any
           :class:`~COT.deploy.SerialConnection` in :attr:`serial_connection`
           has a :attr:`~COT.deploy.SerialConnection.kind` other than
           'tcp', 'telnet', or 'device'
         """
-        if serial_count > len(self.serial_connection):
-            logger.warning("No serial connectivity information is "
-                           "available for %d serial port(s) - "
-                           "they will not be created or configured.",
-                           serial_count - len(self.serial_connection))
-
-        if len(self.serial_connection) == 0:
-            return
-
-=======
-    def fixup_serial_ports(self):
-        """Use PyVmomi to create and configure serial ports for the new VM."""
->>>>>>> 26865d0f
         logger.info("Fixing up serial ports...")
         with SmarterConnection(self.UI, self.server,
                                self.username, self.password) as conn:
